--- conflicted
+++ resolved
@@ -161,23 +161,15 @@
 }
 
 // CheckKeys checks the keys returned from a server to make sure they are valid.
-<<<<<<< HEAD
 // If the checks pass then also return a map of key_id to Ed25519 public key and a list of SHA256 TLS fingerprints.
 func CheckKeys(
 	serverName ServerName,
 	now time.Time,
 	keys ServerKeys,
-	connState *tls.ConnectionState,
 	wellKnown *WellKnownResult,
 ) (
 	checks KeyChecks,
 	ed25519Keys map[KeyID]Base64String,
-	sha256Fingerprints []Base64String,
-=======
-// If the checks pass then also return a map of key_id to Ed25519 public key
-func CheckKeys(serverName ServerName, now time.Time, keys ServerKeys) (
-	checks KeyChecks, ed25519Keys map[KeyID]Base64String,
->>>>>>> f490d84e
 ) {
 	checks.MatchingServerName = serverName == keys.ServerName || serverName == wellKnown.NewAddress
 	checks.FutureValidUntilTS = keys.ValidUntilTS.Time().After(now)
