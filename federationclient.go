package gomatrixserverlib

import (
	"context"
	"net/url"
	"strconv"

	"golang.org/x/crypto/ed25519"
)

// A FederationClient is a matrix federation client that adds
// "Authorization: X-Matrix" headers to requests that need ed25519 signatures
type FederationClient struct {
	Client
	serverName       ServerName
	serverKeyID      KeyID
	serverPrivateKey ed25519.PrivateKey
}

// NewFederationClient makes a new FederationClient
func NewFederationClient(
	serverName ServerName, keyID KeyID, privateKey ed25519.PrivateKey,
) *FederationClient {
	return &FederationClient{
		Client:           *NewClient(),
		serverName:       serverName,
		serverKeyID:      keyID,
		serverPrivateKey: privateKey,
	}
}

func (ac *FederationClient) doRequest(ctx context.Context, r FederationRequest, resBody interface{}) error {
	if err := r.Sign(ac.serverName, ac.serverKeyID, ac.serverPrivateKey); err != nil {
		return err
	}

	req, err := r.HTTPRequest()
	if err != nil {
		return err
	}

	return ac.Client.DoRequestAndParseResponse(ctx, req, resBody)
}

var federationPathPrefix = "/_matrix/federation/v1"

// SendTransaction sends a transaction
func (ac *FederationClient) SendTransaction(
	ctx context.Context, t Transaction,
) (res RespSend, err error) {
	path := federationPathPrefix + "/send/" + string(t.TransactionID) + "/"
	req := NewFederationRequest("PUT", t.Destination, path)
	if err = req.SetContent(t); err != nil {
		return
	}
	err = ac.doRequest(ctx, req, &res)
	return
}

// MakeJoin makes a join m.room.member event for a room on a remote matrix server.
// This is used to join a room the local server isn't a member of.
// We need to query a remote server because if we aren't in the room we don't
// know what to use for the "prev_events" in the join event.
// The remote server should return us a m.room.member event for our local user
// with the "prev_events" filled out.
// If this successfully returns an acceptable event we will sign it with our
// server's key and pass it to SendJoin.
// See https://matrix.org/docs/spec/server_server/unstable.html#joining-rooms
func (ac *FederationClient) MakeJoin(
	ctx context.Context, s ServerName, roomID, userID string,
) (res RespMakeJoin, err error) {
	path := federationPathPrefix + "/make_join/" +
		url.PathEscape(roomID) + "/" +
		url.PathEscape(userID)
	req := NewFederationRequest("GET", s, path)
	err = ac.doRequest(ctx, req, &res)
	return
}

// SendJoin sends a join m.room.member event obtained using MakeJoin via a
// remote matrix server.
// This is used to join a room the local server isn't a member of.
// See https://matrix.org/docs/spec/server_server/unstable.html#joining-rooms
func (ac *FederationClient) SendJoin(
	ctx context.Context, s ServerName, event Event,
) (res RespSendJoin, err error) {
	path := federationPathPrefix + "/send_join/" +
		url.PathEscape(event.RoomID()) + "/" +
		url.PathEscape(event.EventID())
	req := NewFederationRequest("PUT", s, path)
	if err = req.SetContent(event); err != nil {
		return
	}
	err = ac.doRequest(ctx, req, &res)
	return
}

// SendInvite sends an invite m.room.member event to an invited server to be
// signed by it. This is used to invite a user that is not on the local server.
func (ac *FederationClient) SendInvite(
	ctx context.Context, s ServerName, event Event,
) (res RespInvite, err error) {
	path := federationPathPrefix + "/invite/" +
		url.PathEscape(event.RoomID()) + "/" +
		url.PathEscape(event.EventID())
	req := NewFederationRequest("PUT", s, path)
	if err = req.SetContent(event); err != nil {
		return
	}
	err = ac.doRequest(ctx, req, &res)
	return
}

// ExchangeThirdPartyInvite sends the builder of a m.room.member event of
// "invite" membership derived from a response from invites sent by an identity
// server.
// This is used to exchange a m.room.third_party_invite event for a m.room.member
// one in a room the local server isn't a member of.
func (ac *FederationClient) ExchangeThirdPartyInvite(
	ctx context.Context, s ServerName, builder EventBuilder,
) (err error) {
	path := federationPathPrefix + "/exchange_third_party_invite/" +
		url.PathEscape(builder.RoomID)
	req := NewFederationRequest("PUT", s, path)
	if err = req.SetContent(builder); err != nil {
		return
	}
	err = ac.doRequest(ctx, req, nil)
	return
}

// LookupState retrieves the room state for a room at an event from a
// remote matrix server as full matrix events.
func (ac *FederationClient) LookupState(
	ctx context.Context, s ServerName, roomID, eventID string,
) (res RespState, err error) {
	path := federationPathPrefix + "/state/" +
		url.PathEscape(roomID) +
		"/?event_id=" +
		url.QueryEscape(eventID)
	req := NewFederationRequest("GET", s, path)
	err = ac.doRequest(ctx, req, &res)
	return
}

// LookupStateIDs retrieves the room state for a room at an event from a
// remote matrix server as lists of matrix event IDs.
func (ac *FederationClient) LookupStateIDs(
	ctx context.Context, s ServerName, roomID, eventID string,
) (res RespStateIDs, err error) {
	path := federationPathPrefix + "/state_ids/" +
		url.PathEscape(roomID) +
		"/?event_id=" +
		url.QueryEscape(eventID)
	req := NewFederationRequest("GET", s, path)
	err = ac.doRequest(ctx, req, &res)
	return
}

// LookupRoomAlias looks up a room alias hosted on the remote server.
// The domain part of the roomAlias must match the name of the server it is
// being looked up on.
// If the room alias doesn't exist on the remote server then a 404 gomatrix.HTTPError
// is returned.
func (ac *FederationClient) LookupRoomAlias(
	ctx context.Context, s ServerName, roomAlias string,
) (res RespDirectory, err error) {
	path := federationPathPrefix + "/query/directory?room_alias=" +
		url.QueryEscape(roomAlias)
	req := NewFederationRequest("GET", s, path)
	err = ac.doRequest(ctx, req, &res)
	return
}

<<<<<<< HEAD
// GetPublicRooms gets all public rooms listed on the target homeserver's directory.
// Spec: https://matrix.org/docs/spec/server_server/r0.1.1.html#get-matrix-federation-v1-publicrooms
// thirdPartyInstanceID can only be non-empty if includeAllNetworks is false.
func (ac *FederationClient) GetPublicRooms(
	ctx context.Context, s ServerName, limit int, since string,
	includeAllNetworks bool, thirdPartyInstanceID string,
) (res RespPublicRooms, err error) {
	if includeAllNetworks && thirdPartyInstanceID != "" {
		panic("thirdPartyInstanceID can only be used if includeAllNetworks is false")
	}

	query := url.Values{}
	query.Set("limit", strconv.Itoa(limit))
	query.Set("since", since)
	query.Set("include_all_networks", strconv.FormatBool(includeAllNetworks))
	if !includeAllNetworks {
		query.Set("third_party_instance_id", thirdPartyInstanceID)
	}

	u := url.URL{
		Path:     federationPathPrefix + "/publicRooms",
		RawQuery: query.Encode(),
	}
	path := u.RequestURI()

	req := NewFederationRequest("GET", s, path)
	err = ac.doRequest(ctx, req, &res)

=======
// LookupProfile queries the profile of a user.
// If field is empty, the server returns the full profile of the user.
// Otherwise, it must be one of: ["displayname", "avatar_url"], indicating
// which field of the profile should be returned.
// Spec: https://matrix.org/docs/spec/server_server/r0.1.1.html#get-matrix-federation-v1-query-profile
func (ac *FederationClient) LookupProfile(
	ctx context.Context, s ServerName, userID string, field string,
) (res RespProfile, err error) {
	path := federationPathPrefix + "/query/profile?user_id=" +
		url.QueryEscape(userID)
	if field != "" {
		path += "&field=" + url.QueryEscape(field)
	}
	req := NewFederationRequest("GET", s, path)
	err = ac.doRequest(ctx, req, &res)
>>>>>>> 178ed5e3
	return
}

// GetEvent gets an event by ID from a remote server.
// See https://matrix.org/docs/spec/server_server/r0.1.1.html#get-matrix-federation-v1-event-eventid
func (ac *FederationClient) GetEvent(
	ctx context.Context, s ServerName, eventID string,
) (res Transaction, err error) {
	path := federationPathPrefix + "/event/" + url.PathEscape(eventID)
	req := NewFederationRequest("GET", s, path)
	err = ac.doRequest(ctx, req, &res)
	return
}

// Backfill asks a homeserver for events early enough for them to not be in the
// local database.
// See https://matrix.org/docs/spec/server_server/unstable.html#get-matrix-federation-v1-backfill-roomid
func (ac *FederationClient) Backfill(
	ctx context.Context, s ServerName, roomID string, limit int, eventIDs []string,
) (res Transaction, err error) {
	// Encode the room ID so it won't interfer with the path.
	roomID = url.PathEscape(roomID)

	// Parse the limit into a string so that we can include it in the URL's query.
	limitStr := strconv.Itoa(limit)

	// Define the URL's query.
	query := url.Values{}
	query["v"] = eventIDs
	query.Set("limit", limitStr)

	// Use the url.URL structure to easily generate the request's URI (path?query).
	u := url.URL{
		Path:     "/_matrix/federation/v1/backfill/" + roomID + "/",
		RawQuery: query.Encode(),
	}
	path := u.RequestURI()

	// Send the request.
	req := NewFederationRequest("GET", s, path)
	err = ac.doRequest(ctx, req, &res)
	return
}<|MERGE_RESOLUTION|>--- conflicted
+++ resolved
@@ -172,7 +172,6 @@
 	return
 }
 
-<<<<<<< HEAD
 // GetPublicRooms gets all public rooms listed on the target homeserver's directory.
 // Spec: https://matrix.org/docs/spec/server_server/r0.1.1.html#get-matrix-federation-v1-publicrooms
 // thirdPartyInstanceID can only be non-empty if includeAllNetworks is false.
@@ -201,7 +200,6 @@
 	req := NewFederationRequest("GET", s, path)
 	err = ac.doRequest(ctx, req, &res)
 
-=======
 // LookupProfile queries the profile of a user.
 // If field is empty, the server returns the full profile of the user.
 // Otherwise, it must be one of: ["displayname", "avatar_url"], indicating
@@ -217,7 +215,6 @@
 	}
 	req := NewFederationRequest("GET", s, path)
 	err = ac.doRequest(ctx, req, &res)
->>>>>>> 178ed5e3
 	return
 }
 
